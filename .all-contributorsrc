{
  "files": [
    "README.md"
  ],
  "imageSize": 100,
  "commit": false,
  "contributors": [
    {
      "login": "harshcasper",
      "name": "Harsh Bardhan Mishra",
      "avatar_url": "https://avatars1.githubusercontent.com/u/47351025?v=4",
      "profile": "http://harshbardhanmishra.me",
      "contributions": [
        "projectManagement",
        "question",
        "review",
        "talk",
        "code"
      ]
    },
    {
      "login": "seema1711",
      "name": "Seema Saharan",
      "avatar_url": "https://avatars2.githubusercontent.com/u/48756444?v=4",
      "profile": "https://linkedin.com/in/seemasaharan",
      "contributions": [
        "code",
        "ideas",
        "doc"
      ]
    },
    {
      "login": "mbcse",
      "name": "MOHIT BHAT",
      "avatar_url": "https://avatars0.githubusercontent.com/u/43911437?v=4",
      "profile": "http://www.mbcse.co",
      "contributions": [
        "code",
        "doc"
      ]
    },
    {
      "login": "sanket143",
      "name": "Sanket Chaudhari",
      "avatar_url": "https://avatars1.githubusercontent.com/u/26973649?v=4",
      "profile": "https://sanket143.github.io",
      "contributions": [
        "code",
        "doc"
      ]
    },
    {
      "login": "AnkitaBIT",
      "name": "Ankita Priya",
      "avatar_url": "https://avatars3.githubusercontent.com/u/44089458?v=4",
      "profile": "https://github.com/AnkitaBIT",
      "contributions": [
        "code",
        "doc"
      ]
    },
    {
      "login": "Sanketwable",
      "name": "Wable Sanket",
      "avatar_url": "https://avatars0.githubusercontent.com/u/43716242?v=4",
      "profile": "http://wablesanket.xyz",
      "contributions": [
        "code",
        "doc",
        "ideas"
      ]
    },
    {
      "login": "srimani-programmer",
      "name": "Sri Manikanta Palakollu",
      "avatar_url": "https://avatars1.githubusercontent.com/u/42272691?v=4",
      "profile": "https://srimani-programmer.github.io/",
      "contributions": [
        "code",
        "doc"
      ]
    },
    {
      "login": "Prahitha",
      "name": "Prahitha",
      "avatar_url": "https://avatars2.githubusercontent.com/u/44160152?v=4",
      "profile": "https://github.com/Prahitha",
      "contributions": [
        "code",
        "doc"
      ]
    },
    {
      "login": "Namyalg",
      "name": "Namya LG",
      "avatar_url": "https://avatars1.githubusercontent.com/u/53875297?v=4",
      "profile": "https://github.com/Namyalg",
      "contributions": [
        "code",
        "doc",
        "ideas"
      ]
    },
    {
<<<<<<< HEAD
      "login": "Puneet-Pal-Singh",
      "name": "Puneet Pal Singh",
      "avatar_url": "https://avatars3.githubusercontent.com/u/46601256?v=4",
      "profile": "https://github.com/Puneet-Pal-Singh",
=======
      "login": "HeroicHitesh",
      "name": "Hitesh Kumar",
      "avatar_url": "https://avatars3.githubusercontent.com/u/37622734?v=4",
      "profile": "https://www.linkedin.com/in/hitesh-kumar-a03a2b16b/",
>>>>>>> 26e46283
      "contributions": [
        "code",
        "doc"
      ]
    }
  ],
  "contributorsPerLine": 7,
  "projectName": "Rotten-Scripts",
  "projectOwner": "HarshCasper",
  "repoType": "github",
  "repoHost": "https://github.com",
  "skipCi": true
}<|MERGE_RESOLUTION|>--- conflicted
+++ resolved
@@ -102,17 +102,20 @@
       ]
     },
     {
-<<<<<<< HEAD
       "login": "Puneet-Pal-Singh",
       "name": "Puneet Pal Singh",
       "avatar_url": "https://avatars3.githubusercontent.com/u/46601256?v=4",
       "profile": "https://github.com/Puneet-Pal-Singh",
-=======
+      "contributions": [
+        "code",
+        "doc"
+      ]
+    },
+    {
       "login": "HeroicHitesh",
       "name": "Hitesh Kumar",
       "avatar_url": "https://avatars3.githubusercontent.com/u/37622734?v=4",
       "profile": "https://www.linkedin.com/in/hitesh-kumar-a03a2b16b/",
->>>>>>> 26e46283
       "contributions": [
         "code",
         "doc"
