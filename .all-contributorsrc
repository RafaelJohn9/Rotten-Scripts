--- conflicted
+++ resolved
@@ -337,17 +337,21 @@
       ]
     },
     {
-<<<<<<< HEAD
       "login": "DevChoganwala",
       "name": "Dev Choganwala",
       "avatar_url": "https://avatars0.githubusercontent.com/u/9624545?v=4",
       "profile": "https://github.com/DevChoganwala",
-=======
+      "contributions": [
+        "code",
+        "doc"
+      ]
+    },
+    {
       "login": "AdityaAshvin",
       "name": "Aditya Ashvin",
       "avatar_url": "https://avatars0.githubusercontent.com/u/53205379?v=4",
       "profile": "https://adityaashvin.github.io/",
->>>>>>> d8d79dd4
+
       "contributions": [
         "code",
         "doc"
